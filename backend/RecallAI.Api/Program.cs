using Microsoft.AspNetCore.Authentication.JwtBearer;
using Microsoft.EntityFrameworkCore;
using Microsoft.EntityFrameworkCore.Diagnostics;
using Microsoft.IdentityModel.Tokens;
using Microsoft.OpenApi.Models;
using Npgsql;
using RecallAI.Api.Data;
using RecallAI.Api.Interfaces;
using RecallAI.Api.Models.Configuration;
using RecallAI.Api.Repositories;
using RecallAI.Api.Services;
using System.Text;

var builder = WebApplication.CreateBuilder(args);

// Add services to the container
builder.Services.AddControllers();

// Register NpgsqlDataSource as singleton to avoid recreating it
builder.Services.AddSingleton<NpgsqlDataSource>(serviceProvider =>
{
    var configuration = serviceProvider.GetRequiredService<IConfiguration>();
    var connString = ResolveConnectionString(configuration);
    
    // Check if connection string is configured properly
    if (string.IsNullOrEmpty(connString) || connString.Contains("YOUR_POSTGRES_CONNECTION_STRING"))
    {
        // For development, use a default in-memory or local connection
        // This allows the app to start without a real database
        connString = "Host=localhost;Database=RecallAI_Dev;Username=postgres;Password=password";
        Console.WriteLine("Warning: Using default development connection string. Configure your actual database connection string in appsettings.json or environment variables.");
    }
    
    var dsb = new NpgsqlDataSourceBuilder(connString);
    dsb.EnableDynamicJson();
    return dsb.Build();
});

// Configure Entity Framework with PostgreSQL and vector extension
builder.Services.AddDbContext<MemoryDbContext>((serviceProvider, options) =>
{
    // Use the singleton NpgsqlDataSource
    var dataSource = serviceProvider.GetRequiredService<NpgsqlDataSource>();

    options.UseNpgsql(dataSource, npgsqlOptions =>
    {
        npgsqlOptions.UseVector();
        npgsqlOptions.CommandTimeout(120);
        npgsqlOptions.EnableRetryOnFailure(
            maxRetryCount: 3,
            maxRetryDelay: TimeSpan.FromSeconds(30),
            errorCodesToAdd: null);
    });

    options.UseQueryTrackingBehavior(QueryTrackingBehavior.NoTracking);

    if (builder.Environment.IsDevelopment())
    {
        options.EnableSensitiveDataLogging();
        options.EnableDetailedErrors();
    }

    // Configure warnings to suppress the service provider warning
    options.ConfigureWarnings(warnings =>
    {
        warnings.Log(CoreEventId.ManyServiceProvidersCreatedWarning);
    });
});


// Configure OpenAI settings
builder.Services.Configure<OpenAIConfiguration>(
    builder.Configuration.GetSection("OpenAI"));

builder.Services.Configure<HydeConfiguration>(
    builder.Configuration.GetSection("HyDE"));

// Configure Completion settings
builder.Services.Configure<RecallAI.Api.Models.Configuration.CompletionDefaults>(
    builder.Configuration.GetSection("Completion"));

// Register repositories
builder.Services.AddScoped<IMemoryRepository, MemoryRepository>();

// Register services
builder.Services.AddHttpClient<EmbeddingService>();
builder.Services.AddScoped<IEmbeddingService, EmbeddingService>();
builder.Services.AddHttpClient<OpenAIService>();
builder.Services.AddHttpClient<IHydeService, HydeService>(client =>
{
    client.Timeout = TimeSpan.FromSeconds(10);
});
builder.Services.AddScoped<IOpenAIService, OpenAIService>();
builder.Services.AddScoped<ICompletionPipelineService, CompletionPipelineService>();

builder.Services.AddAuthentication(JwtBearerDefaults.AuthenticationScheme)
  .AddJwtBearer(options =>
  {
      // Prevent automatic claim type mapping (e.g., "sub" to nameidentifier)
      options.MapInboundClaims = false;
      
      // Allow HTTP metadata for local development
      options.RequireHttpsMetadata = false;

      // Get the JWT secret from configuration
      var jwtSecret = builder.Configuration["Supabase:JwtSecret"];
      if (string.IsNullOrEmpty(jwtSecret))
      {
          throw new InvalidOperationException("Supabase:JwtSecret configuration is missing or empty!");
      }
      
      Console.WriteLine($"JWT Secret loaded: {jwtSecret.Substring(0, 20)}...");

      options.TokenValidationParameters = new TokenValidationParameters
      {
          // Use symmetric key validation with Supabase JWT secret
          IssuerSigningKey = new SymmetricSecurityKey(
              Encoding.UTF8.GetBytes(jwtSecret)), // Use UTF8 encoding, not Base64
          ValidIssuer = "https://oejmcrnsmkjlugnkbxbu.supabase.co/auth/v1",
          ValidAudience = "authenticated",
          ValidateIssuer = true,
          ValidateAudience = true,
          ValidateIssuerSigningKey = true,
          ValidateLifetime = true,
          ClockSkew = TimeSpan.FromMinutes(5), // More lenient clock skew
          
          // Tell ASP.NET which claim represents the user id (we want *raw* "sub")
          NameClaimType = "sub"
      };

      options.Events = new JwtBearerEvents
      {
          OnAuthenticationFailed = ctx =>
          {
              var logger = ctx.HttpContext.RequestServices.GetRequiredService<ILoggerFactory>()
                 .CreateLogger("JWT");
              logger.LogError(ctx.Exception, "JWT validation failed. Token: {Token}", 
                  ctx.Request.Headers["Authorization"].FirstOrDefault()?.Replace("Bearer ", "")?.Substring(0, 20) + "...");
              return Task.CompletedTask;
          },
          OnTokenValidated = ctx =>
          {
              var logger = ctx.HttpContext.RequestServices.GetRequiredService<ILoggerFactory>()
                 .CreateLogger("JWT");
              var userId = ctx.Principal?.FindFirst("sub")?.Value;
              logger.LogInformation("JWT token validated successfully for user: {UserId}", userId);
              return Task.CompletedTask;
          }
      };
  });



// CORS for frontend
builder.Services.AddCors(options =>
{
    options.AddDefaultPolicy(policy =>
    {
        var allowedOrigins = new List<string>
        {
            "http://localhost:3000",
            "https://localhost:3000"
        };

        // Add production frontend URLs from environment variables or configuration
        var productionOrigin = Environment.GetEnvironmentVariable("FRONTEND_URL");
        if (!string.IsNullOrEmpty(productionOrigin))
        {
            // Remove trailing slash if present
            productionOrigin = productionOrigin.TrimEnd('/');
            allowedOrigins.Add(productionOrigin);
        }

        // Add Vercel URL - handle trailing slashes
        var vercelUrl = Environment.GetEnvironmentVariable("VERCEL_URL");
        if (!string.IsNullOrEmpty(vercelUrl))
        {
            // Remove trailing slash if present
            vercelUrl = vercelUrl.TrimEnd('/');
            
            // Add with https if not already present
            if (!vercelUrl.StartsWith("http"))
            {
                allowedOrigins.Add($"https://{vercelUrl}");
            }
            else
            {
                allowedOrigins.Add(vercelUrl);
            }
        }

        // Add your specific Vercel URL directly (backup)
        allowedOrigins.Add("https://recall-ai-topaz.vercel.app");

        // Log allowed origins for debugging
        var logger = LoggerFactory.Create(builder => builder.AddConsole()).CreateLogger("CORS");
        logger.LogInformation("CORS allowed origins: {Origins}", string.Join(", ", allowedOrigins));

        policy.WithOrigins(allowedOrigins.ToArray())
              .AllowAnyHeader()
              .AllowAnyMethod()
              .AllowCredentials()
              .SetPreflightMaxAge(TimeSpan.FromMinutes(10));
    });
});

// Swagger/OpenAPI
builder.Services.AddEndpointsApiExplorer();
builder.Services.AddSwaggerGen(c =>
{
    c.SwaggerDoc("v1", new OpenApiInfo 
    { 
        Title = "RecallAI Memory Layer API", 
        Version = "v1",
        Description = "AI Memory Layer API for storing and retrieving memories with vector embeddings"
    });
    
    // Add JWT authentication to Swagger
    c.AddSecurityDefinition("Bearer", new OpenApiSecurityScheme
    {
        Description = @"JWT Authorization header using the Bearer scheme.
                      Enter 'Bearer' [space] and then your token in the text input below.
                      Example: 'Bearer eyJhbGciOiJIUzI1NiIsInR5cCI6IkpXVCJ9...'",
        Name = "Authorization",
        In = ParameterLocation.Header,
        Type = SecuritySchemeType.Http,
        Scheme = "bearer",
        BearerFormat = "JWT"
    });
    
    c.AddSecurityRequirement(new OpenApiSecurityRequirement
    {
        {
            new OpenApiSecurityScheme
            {
                Reference = new OpenApiReference
                {
                    Type = ReferenceType.SecurityScheme,
                    Id = "Bearer"
                },
                Scheme = "oauth2",
                Name = "Bearer",
                In = ParameterLocation.Header
            },
            new List<string>()
        }
    });
});

// Basic logging
builder.Logging.ClearProviders();
builder.Logging.AddConsole();
builder.Logging.AddDebug();

var app = builder.Build();

// Configure the HTTP request pipeline
if (app.Environment.IsDevelopment())
{
    app.UseSwagger();
    app.UseSwaggerUI(c =>
    {
        c.SwaggerEndpoint("/swagger/v1/swagger.json", "RecallAI Memory Layer API v1");
        c.RoutePrefix = "swagger";
    });
}

app.UseHttpsRedirection();

app.UseCors();

// Use custom JWT validation middleware instead of built-in authentication
app.UseAuthentication();
app.UseAuthorization();

app.MapControllers();

// Configure port for Render.com deployment
var port = Environment.GetEnvironmentVariable("PORT");
if (!string.IsNullOrEmpty(port))
{
    app.Urls.Add($"http://0.0.0.0:{port}");
}

// Ensure database is created (for development) - Don't block startup
if (app.Environment.IsDevelopment())
{
    _ = Task.Run(async () =>
    {
<<<<<<< HEAD
        await context.Database.EnsureCreatedAsync();
        app.Logger.LogInformation("Database connection verified and tables created if needed");
    }
    catch (Exception ex)
    {
        var safeConnectionInfo = TryGetSafeConnectionInfo(context);
        if (!string.IsNullOrEmpty(safeConnectionInfo))
        {
            app.Logger.LogError(ex, "Failed to connect to database or create tables (Connection: {ConnectionInfo})", safeConnectionInfo);
        }
        else
        {
            app.Logger.LogError(ex, "Failed to connect to database or create tables");
        }
    }
=======
        try
        {
            using var scope = app.Services.CreateScope();
            var context = scope.ServiceProvider.GetRequiredService<MemoryDbContext>();
            await context.Database.EnsureCreatedAsync();
            app.Logger.LogInformation("Database connection verified and tables created if needed");
        }
        catch (Exception ex)
        {
            app.Logger.LogError(ex, "Failed to connect to database or create tables - continuing without database");
        }
    });
>>>>>>> c29c9a87
}

await app.RunAsync();


static string ResolveConnectionString(IConfiguration configuration)
{
    var connectionString = configuration.GetConnectionString("DefaultConnection");

    if (!string.IsNullOrWhiteSpace(connectionString) &&
        !IsPlaceholder(connectionString))
    {
        return IsLikelyDatabaseUrl(connectionString)
            ? BuildConnectionStringFromDatabaseUrl(connectionString)
            : connectionString;
    }

    foreach (var candidate in GetConnectionStringCandidates(configuration))
    {
        if (string.IsNullOrWhiteSpace(candidate) || IsPlaceholder(candidate))
        {
            continue;
        }

        if (IsLikelyDatabaseUrl(candidate))
        {
            return BuildConnectionStringFromDatabaseUrl(candidate);
        }

        if (candidate.Contains('='))
        {
            return candidate;
        }
    }

    throw new InvalidOperationException(
        "A PostgreSQL connection string was not provided. Set 'ConnectionStrings:DefaultConnection', 'DATABASE_URL', or 'SUPABASE_CONNECTION_STRING'.");
}

static IEnumerable<string?> GetConnectionStringCandidates(IConfiguration configuration)
{
    yield return configuration["Supabase:ConnectionString"];
    yield return configuration["SUPABASE_CONNECTION_STRING"];
    yield return configuration["Supabase:DatabaseUrl"];
    yield return configuration["DATABASE_URL"];
    yield return configuration["SUPABASE_DATABASE_URL"];
    yield return Environment.GetEnvironmentVariable("SUPABASE_CONNECTION_STRING");
    yield return Environment.GetEnvironmentVariable("SUPABASE_DATABASE_URL");
    yield return Environment.GetEnvironmentVariable("DATABASE_URL");
}

static bool IsPlaceholder(string? value) =>
    !string.IsNullOrWhiteSpace(value) &&
    value.Contains("YOUR_POSTGRES_CONNECTION_STRING", StringComparison.OrdinalIgnoreCase);

static bool IsLikelyDatabaseUrl(string value) =>
    value.StartsWith("postgres://", StringComparison.OrdinalIgnoreCase) ||
    value.StartsWith("postgresql://", StringComparison.OrdinalIgnoreCase);

static string? TryGetSafeConnectionInfo(MemoryDbContext context)
{
    try
    {
        var raw = context.Database.GetConnectionString();
        if (string.IsNullOrWhiteSpace(raw))
        {
            return null;
        }

        var effective = IsLikelyDatabaseUrl(raw) ? BuildConnectionStringFromDatabaseUrl(raw) : raw;
        var builder = new NpgsqlConnectionStringBuilder(effective);

        if (!string.IsNullOrWhiteSpace(builder.Password))
        {
            builder.Password = "*****";
        }

        if (!string.IsNullOrWhiteSpace(builder.Username))
        {
            builder.Username = "*****";
        }

        return $"Host={builder.Host};Port={builder.Port};Database={builder.Database};SslMode={builder.SslMode};TrustServerCertificate={builder.TrustServerCertificate}";
    }
    catch
    {
        return null;
    }
}

static string BuildConnectionStringFromDatabaseUrl(string databaseUrl)
{
    if (string.IsNullOrWhiteSpace(databaseUrl))
    {
        throw new InvalidOperationException("DATABASE_URL is empty.");
    }

    if (!Uri.TryCreate(databaseUrl, UriKind.Absolute, out var uri))
    {
        throw new InvalidOperationException($"DATABASE_URL '{databaseUrl}' is not a valid absolute URI.");
    }

    if (!uri.Scheme.Equals("postgres", StringComparison.OrdinalIgnoreCase) &&
        !uri.Scheme.Equals("postgresql", StringComparison.OrdinalIgnoreCase))
    {
        throw new InvalidOperationException("DATABASE_URL must start with 'postgres://' or 'postgresql://'.");
    }

    var userInfoParts = uri.UserInfo.Split(':', 2);
    if (userInfoParts.Length == 0 || string.IsNullOrWhiteSpace(userInfoParts[0]))
    {
        throw new InvalidOperationException("DATABASE_URL must include a username.");
    }

    var builder = new NpgsqlConnectionStringBuilder
    {
        Host = uri.Host,
        Port = uri.IsDefaultPort ? 5432 : uri.Port,
        Database = uri.AbsolutePath.Trim('/'),
        Username = Uri.UnescapeDataString(userInfoParts[0]),
        SslMode = SslMode.Require,
    };

    if (userInfoParts.Length == 2)
    {
        builder.Password = Uri.UnescapeDataString(userInfoParts[1]);
    }

    if (string.IsNullOrWhiteSpace(builder.Database))
    {
        throw new InvalidOperationException("DATABASE_URL must specify a database name.");
    }

    var query = uri.Query.TrimStart('?');
    if (!string.IsNullOrWhiteSpace(query))
    {
        foreach (var pair in query.Split('&', StringSplitOptions.RemoveEmptyEntries))
        {
            var kv = pair.Split('=', 2);
            var key = Uri.UnescapeDataString(kv[0]);
            var value = kv.Length > 1 ? Uri.UnescapeDataString(kv[1]) : string.Empty;

            if (key.Equals("sslmode", StringComparison.OrdinalIgnoreCase))
            {
                if (Enum.TryParse<SslMode>(value, true, out var sslMode))
                {
                    builder.SslMode = sslMode;
                }

                continue;
            }

            builder[key] = value;
        }
    }

    return builder.ConnectionString;
}



<|MERGE_RESOLUTION|>--- conflicted
+++ resolved
@@ -21,15 +21,6 @@
 {
     var configuration = serviceProvider.GetRequiredService<IConfiguration>();
     var connString = ResolveConnectionString(configuration);
-    
-    // Check if connection string is configured properly
-    if (string.IsNullOrEmpty(connString) || connString.Contains("YOUR_POSTGRES_CONNECTION_STRING"))
-    {
-        // For development, use a default in-memory or local connection
-        // This allows the app to start without a real database
-        connString = "Host=localhost;Database=RecallAI_Dev;Username=postgres;Password=password";
-        Console.WriteLine("Warning: Using default development connection string. Configure your actual database connection string in appsettings.json or environment variables.");
-    }
     
     var dsb = new NpgsqlDataSourceBuilder(connString);
     dsb.EnableDynamicJson();
@@ -285,9 +276,10 @@
 // Ensure database is created (for development) - Don't block startup
 if (app.Environment.IsDevelopment())
 {
-    _ = Task.Run(async () =>
-    {
-<<<<<<< HEAD
+    using var scope = app.Services.CreateScope();
+    var context = scope.ServiceProvider.GetRequiredService<MemoryDbContext>();
+    try
+    {
         await context.Database.EnsureCreatedAsync();
         app.Logger.LogInformation("Database connection verified and tables created if needed");
     }
@@ -303,20 +295,6 @@
             app.Logger.LogError(ex, "Failed to connect to database or create tables");
         }
     }
-=======
-        try
-        {
-            using var scope = app.Services.CreateScope();
-            var context = scope.ServiceProvider.GetRequiredService<MemoryDbContext>();
-            await context.Database.EnsureCreatedAsync();
-            app.Logger.LogInformation("Database connection verified and tables created if needed");
-        }
-        catch (Exception ex)
-        {
-            app.Logger.LogError(ex, "Failed to connect to database or create tables - continuing without database");
-        }
-    });
->>>>>>> c29c9a87
 }
 
 await app.RunAsync();
